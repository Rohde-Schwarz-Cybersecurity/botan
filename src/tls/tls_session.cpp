/*
* TLS Session State
* (C) 2011-2012 Jack Lloyd
*
* Released under the terms of the Botan license
*/

#include <botan/tls_session.h>
#include <botan/der_enc.h>
#include <botan/ber_dec.h>
#include <botan/asn1_str.h>
#include <botan/pem.h>
#include <botan/time.h>
#include <botan/lookup.h>
#include <memory>

namespace Botan {

namespace TLS {

Session::Session(const MemoryRegion<byte>& session_identifier,
                 const MemoryRegion<byte>& master_secret,
                 Protocol_Version version,
                 u16bit ciphersuite,
                 byte compression_method,
                 Connection_Side side,
                 bool secure_renegotiation_supported,
                 size_t fragment_size,
                 const std::vector<X509_Certificate>& certs,
                 const std::string& sni_hostname,
                 const std::string& srp_identifier) :
   m_start_time(system_time()),
   m_identifier(session_identifier),
   m_master_secret(master_secret),
   m_version(version),
   m_ciphersuite(ciphersuite),
   m_compression_method(compression_method),
   m_connection_side(side),
   m_secure_renegotiation_supported(secure_renegotiation_supported),
   m_fragment_size(fragment_size),
   m_peer_certs(certs),
   m_sni_hostname(sni_hostname),
   m_srp_identifier(srp_identifier)
   {
   }

Session::Session(const byte ber[], size_t ber_len)
   {
   BER_Decoder decoder(ber, ber_len);

   byte side_code = 0;
   ASN1_String sni_hostname_str;
   ASN1_String srp_identifier_str;

   byte major_version = 0, minor_version = 0;

   MemoryVector<byte> peer_cert_bits;

   BER_Decoder(ber, ber_len)
      .start_cons(SEQUENCE)
        .decode_and_check(static_cast<size_t>(TLS_SESSION_PARAM_STRUCT_VERSION),
                          "Unknown version in session structure")
        .decode(m_identifier, OCTET_STRING)
        .decode_integer_type(m_start_time)
        .decode_integer_type(major_version)
        .decode_integer_type(minor_version)
        .decode_integer_type(m_ciphersuite)
        .decode_integer_type(m_compression_method)
        .decode_integer_type(side_code)
        .decode_integer_type(m_fragment_size)
        .decode(m_secure_renegotiation_supported)
        .decode(m_master_secret, OCTET_STRING)
        .decode(peer_cert_bits, OCTET_STRING)
        .decode(sni_hostname_str)
        .decode(srp_identifier_str)
      .end_cons()
      .verify_end();

   m_version = Protocol_Version(major_version, minor_version);
   m_sni_hostname = sni_hostname_str.value();
   m_srp_identifier = srp_identifier_str.value();
   m_connection_side = static_cast<Connection_Side>(side_code);

   if(!peer_cert_bits.empty())
      {
      DataSource_Memory certs(peer_cert_bits);

      while(!certs.end_of_data())
         m_peer_certs.push_back(X509_Certificate(certs));
      }
   }

Session::Session(const std::string& pem)
   {
   SecureVector<byte> der = PEM_Code::decode_check_label(pem, "SSL SESSION");

   *this = Session(&der[0], der.size());
   }

SecureVector<byte> Session::DER_encode() const
   {
   MemoryVector<byte> peer_cert_bits;
   for(size_t i = 0; i != m_peer_certs.size(); ++i)
      peer_cert_bits += m_peer_certs[i].BER_encode();

   return DER_Encoder()
      .start_cons(SEQUENCE)
         .encode(static_cast<size_t>(TLS_SESSION_PARAM_STRUCT_VERSION))
         .encode(m_identifier, OCTET_STRING)
         .encode(static_cast<size_t>(m_start_time))
         .encode(static_cast<size_t>(m_version.major_version()))
         .encode(static_cast<size_t>(m_version.minor_version()))
         .encode(static_cast<size_t>(m_ciphersuite))
         .encode(static_cast<size_t>(m_compression_method))
         .encode(static_cast<size_t>(m_connection_side))
         .encode(static_cast<size_t>(m_fragment_size))
         .encode(m_secure_renegotiation_supported)
         .encode(m_master_secret, OCTET_STRING)
         .encode(peer_cert_bits, OCTET_STRING)
         .encode(ASN1_String(m_sni_hostname, UTF8_STRING))
         .encode(ASN1_String(m_srp_identifier, UTF8_STRING))
      .end_cons()
   .get_contents();
   }

<<<<<<< HEAD
MemoryVector<byte>
TLS_Session::encrypt(const SymmetricKey& master_key,
                     const MemoryRegion<byte>& key_name,
                     RandomNumberGenerator& rng)
   {
   if(key_name.size() != 16)
      throw Encoding_Error("Bad length " + to_string(key_name.size()) +
                           " for key_name in TLS_Session::encrypt");

   if(master_key.length() == 0)
      throw Decoding_Error("TLS_Session master_key not set");

   std::auto_ptr<KDF> kdf(get_kdf("KDF2(SHA-256)"));

   SymmetricKey aes_key = kdf->derive_key(16, master_key.bits_of(),
                                          "session-ticket.cipher-key");

   SymmetricKey hmac_key = kdf->derive_key(32, master_key.bits_of(),
                                           "session-ticket.hmac-key");

   InitializationVector aes_iv(rng, 16);

   std::auto_ptr<MessageAuthenticationCode> mac(get_mac("HMAC(SHA-256)"));
   mac->set_key(hmac_key);

   Pipe pipe(get_cipher("AES-128/CBC", aes_key, aes_iv, ENCRYPTION));
   pipe.process_msg(BER_encode());
   MemoryVector<byte> ctext = pipe.read_all(0);

   MemoryVector<byte> out;
   out += key_name;
   out += aes_iv.bits_of();
   out += ctext;

   mac->update(out);

   out += mac->final();
   return out;
   }

TLS_Session TLS_Session::decrypt(const MemoryRegion<byte>& buf,
                                 const SymmetricKey& master_key,
                                 const MemoryRegion<byte>& key_name)
   {
   try
      {
      if(buf.size() < (16 + 16 + 32 + 1))
         throw Decoding_Error("Encrypted TLS_Session too short to be real");

      if(master_key.length() == 0)
         throw Decoding_Error("TLS_Session master_key not set");

      if(key_name.size() != 16)
         throw Decoding_Error("Bad length " + to_string(key_name.size()) +
                              " for key_name");

      std::auto_ptr<KDF> kdf(get_kdf("KDF2(SHA-256)"));

      SymmetricKey hmac_key = kdf->derive_key(32, master_key.bits_of(),
                                              "session-ticket.hmac-key");

      std::auto_ptr<MessageAuthenticationCode> mac(get_mac("HMAC(SHA-256)"));
      mac->set_key(hmac_key);

      mac->update(&buf[0], buf.size() - 32);
      MemoryVector<byte> computed_mac = mac->final();

      if(!same_mem(&buf[buf.size() - 32], &computed_mac[0], computed_mac.size()))
         throw Decoding_Error("MAC verification failed");

      SymmetricKey aes_key = kdf->derive_key(16, master_key.bits_of(),
                                             "session-ticket.cipher-key");

      InitializationVector aes_iv(&buf[16], 16);

      Pipe pipe(get_cipher("AES-128/CBC", aes_key, aes_iv, DECRYPTION));
      pipe.process_msg(&buf[16], buf.size() - (16 + 32));
      MemoryVector<byte> ber = pipe.read_all();

      return TLS_Session(&ber[0], ber.size());
      }
   catch(...)
      {
      throw Decoding_Error("Failed to decrypt encrypted session");
      }
   }

=======
std::string Session::PEM_encode() const
   {
   return PEM_Code::encode(this->DER_encode(), "SSL SESSION");
   }

}
>>>>>>> 7371f7c5

}<|MERGE_RESOLUTION|>--- conflicted
+++ resolved
@@ -123,7 +123,13 @@
    .get_contents();
    }
 
-<<<<<<< HEAD
+std::string Session::PEM_encode() const
+   {
+   return PEM_Code::encode(this->DER_encode(), "SSL SESSION");
+   }
+
+}
+
 MemoryVector<byte>
 TLS_Session::encrypt(const SymmetricKey& master_key,
                      const MemoryRegion<byte>& key_name,
@@ -211,13 +217,4 @@
       }
    }
 
-=======
-std::string Session::PEM_encode() const
-   {
-   return PEM_Code::encode(this->DER_encode(), "SSL SESSION");
-   }
-
-}
->>>>>>> 7371f7c5
-
 }