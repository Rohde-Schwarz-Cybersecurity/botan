--- conflicted
+++ resolved
@@ -184,13 +184,9 @@
 
 std::string Skein_512::name() const
    {
-<<<<<<< HEAD
    if(personalization != "")
       return "Skein-512(" + to_string(output_bits) + "," + personalization + ")";
-   return "Skein-512(" + to_string(output_bits) + ")";
-=======
    return "Skein-512(" + std::to_string(output_bits) + ")";
->>>>>>> dcc7e959
    }
 
 HashFunction* Skein_512::clone() const
